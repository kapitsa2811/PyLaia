--- conflicted
+++ resolved
@@ -3,11 +3,8 @@
 import unittest
 
 import torch
-<<<<<<< HEAD
 from laia.models.htr.testing_utils import generate_backprop_floating_point_tests
 from torch.autograd import Variable
-=======
->>>>>>> be2af881
 
 from laia.data import PaddedTensor
 from laia.models.kws.dortmund_phocnet import (
@@ -63,7 +60,6 @@
         y = m(PaddedTensor(x, xs))
         self.assertEqual([3, 40], list(y.size()))
 
-<<<<<<< HEAD
 
 def cost_function(y):
     return y.sum()
@@ -90,9 +86,4 @@
 
 
 if __name__ == "__main__":
-    unittest.main()
-=======
-    def test_single_grad(self):
-        # TODO(jpuigcerver): Find a way to properly check the model end-to-end
-        pass
->>>>>>> be2af881
+    unittest.main()