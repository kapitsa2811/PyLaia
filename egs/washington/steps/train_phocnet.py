#!/usr/bin/env python

from __future__ import absolute_import
from __future__ import division

import torch

import laia.data
import laia.engine
import laia.nn
import laia.utils
<<<<<<< HEAD
import logging
import numpy as np
import os
import subprocess
import torch
from torch.autograd import Variable
from torch.nn.utils.rnn import pack_padded_sequence, PackedSequence
from laia.data import FixedSizeSampler, PaddedTensor
from collections import OrderedDict
from laia.engine.triggers import Any, EveryEpoch, MaxEpochs, MeterStandardDeviation, MeterDecrease
=======
>>>>>>> 81d0fcd2
from laia.engine.feeders import ImageFeeder, ItemFeeder, PHOCFeeder, VariableFeeder
from laia.engine.triggers import Any, MaxEpochs
from laia.meters import TimeMeter, RunningAverageMeter, AllPairsMetricAveragePrecisionMeter
from laia.utils.arguments import add_argument, add_defaults, args


import torch.nn.functional as F
class MyBCELoss(laia.losses.loss.Loss):
    def __call__(self, output, target):
        loss = F.binary_cross_entropy(output, target, weight=None,
                                      size_average=False)
        return loss / output.size(0)

def load_caffe_model_txt(txtfile):
    if isinstance(txtfile, str):
        txtfile = open(txtfile, 'r')
    weights = []
    player = None
    for line in txtfile:
        line = line.split()
        l = '_'.join(line[0].split('_')[:-1])
        i = int(line[0].split('_')[-1])
        d = int(line[1])
        shape = [int(x) for x in line[2:(d+2)]]
        numel = reduce(lambda y, x: y * x, shape, 1)
        w = np.zeros(numel)
        for k, x in enumerate(line[(d+2):]):
            w[k] = float(x)
        w = w.reshape(shape)
        print l, i, w.shape
        if l != player:
            weights.append(('%s.weight' % l, torch.from_numpy(w)))
            player = l
        else:
            weights.append(('%s.bias' % l, torch.from_numpy(w)))
    return OrderedDict(weights)

def set_model_weights_from_caffe(pytorch_model, caffe_weights):
    pytorch_model.load_state_dict(caffe_weights)
    return pytorch_model


def Model(phoc_size, levels=5):
    return torch.nn.Sequential(OrderedDict([
        # conv1_1
        ('conv1_1', torch.nn.Conv2d(1, 64, kernel_size=3, padding=1)),
        ('relu1_1', torch.nn.ReLU(inplace=True)),
        # conv1_2
        ('conv1_2', torch.nn.Conv2d(64, 64, kernel_size=3, padding=1)),
        ('relu1_2', torch.nn.ReLU(inplace=True)),
        ('maxpool1', torch.nn.MaxPool2d(2)),
        # conv2_1
        ('conv2_1', torch.nn.Conv2d(64, 128, kernel_size=3, padding=1)),
        ('relu2_1', torch.nn.ReLU(inplace=True)),
        # conv2_2
        ('conv2_2', torch.nn.Conv2d(128, 128, kernel_size=3, padding=1)),
        ('relu2_2', torch.nn.ReLU(inplace=True)),
        ('maxpool2', torch.nn.MaxPool2d(2)),
        # conv3_1
        ('conv3_1', torch.nn.Conv2d(128, 256, kernel_size=3, padding=1)),
        ('relu3_1', torch.nn.ReLU(inplace=True)),
        # conv3_2
        ('conv3_2', torch.nn.Conv2d(256, 256, kernel_size=3, padding=1)),
        ('relu3_2', torch.nn.ReLU(inplace=True)),
        # conv3_3
        ('conv3_3', torch.nn.Conv2d(256, 256, kernel_size=3, padding=1)),
        ('relu3_3', torch.nn.ReLU(inplace=True)),
        # conv3_4
        ('conv3_4', torch.nn.Conv2d(256, 256, kernel_size=3, padding=1)),
        ('relu3_4', torch.nn.ReLU(inplace=True)),
        # conv3_5
        ('conv3_5', torch.nn.Conv2d(256, 256, kernel_size=3, padding=1)),
        ('relu3_5', torch.nn.ReLU(inplace=True)),
        # conv3_6
        ('conv3_6', torch.nn.Conv2d(256, 256, kernel_size=3, padding=1)),
        ('relu3_6', torch.nn.ReLU(inplace=True)),
        # conv4_1
        ('conv4_1', torch.nn.Conv2d(256, 512, kernel_size=3, padding=1)),
        ('relu4_1', torch.nn.ReLU(inplace=True)),
        # conv4_2
        ('conv4_2', torch.nn.Conv2d(512, 512, kernel_size=3, padding=1)),
        ('relu4_2', torch.nn.ReLU(inplace=True)),
        # conv4_3
        ('conv4_3', torch.nn.Conv2d(512, 512, kernel_size=3, padding=1)),
        ('relu4_3', torch.nn.ReLU(inplace=True)),
        # SPP layer
        ('tpp5', laia.nn.PyramidMaxPool2d(levels=levels)),
        # Linear layers
<<<<<<< HEAD
        ('fc6', torch.nn.Linear(512 * sum(range(1, levels + 1)), 4096)),
        ('relu6', torch.nn.ReLU(inplace=True)),
        ('drop6', torch.nn.Dropout()),
        ('fc7', torch.nn.Linear(4096, 4096)),
        ('relu7', torch.nn.ReLU(inplace=True)),
        ('drop7', torch.nn.Dropout()),
        ('fc8', torch.nn.Linear(4096, phoc_size)),
=======
        torch.nn.Linear(512 * (3 + 2 + 1), 4096),
        torch.nn.ReLU(inplace=True),
        torch.nn.Dropout(),
        torch.nn.Linear(4096, 4096),
        torch.nn.ReLU(inplace=True),
        torch.nn.Dropout(),
        torch.nn.Linear(4096, phoc_size),
>>>>>>> 81d0fcd2
        # Predicted PHOC
        ('sigmoid', torch.nn.Sigmoid())
    ]))


if __name__ == '__main__':
<<<<<<< HEAD
    logging.basicConfig()
    logging.getLogger().setLevel(logging.INFO)
    parser = argparse.ArgumentParser(
        formatter_class=argparse.ArgumentDefaultsHelpFormatter)
    parser.add_argument('--num_samples_per_epoch', type=int, default=None,
                        help='Use this number of samples randomly sampled '
                        'from the dataset in each epoch')
    parser.add_argument('--num_iterations_to_update', type=int, default=10,
                        help='Update parameters every n iterations')
    parser.add_argument('--batch_size', type=int, default=1,
                        help='Batch size')
    parser.add_argument('--learning_rate', type=float, default=0.0001,
                        help='Learning rate')
    parser.add_argument('--momentum', type=float, default=0.9,
                        help='Momentum')
    parser.add_argument('--weight_decay', type=float, default=0.00005,
                        help='L2 weight decay')
    parser.add_argument('--gpu', type=int, default=1,
                        help='Use this GPU (starting from 1)')
    parser.add_argument('--seed', type=int, default=0x12345,
                        help='Seed for random number generators')
    parser.add_argument('--max_epochs', type=int, default=None,
                        help='Maximum number of training epochs')
    parser.add_argument('--phoc_levels', type=int, default=[1,2,3,4,5],
                        nargs='+',
                        help='PHOC levels used to encode the transcript')
    parser.add_argument('--show_progress_bar', type=bool, default=True,
                        help='If true, show progress bar for each epoch')
    parser.add_argument('syms')
    parser.add_argument('tr_img_dir')
    parser.add_argument('tr_txt_table')
    parser.add_argument('va_txt_table')
    args = parser.parse_args()
=======
    add_defaults('batch_size', 'learning_rate', 'momentum', 'gpu', 'seed', 'max_epochs')
    add_argument('--phoc_levels', type=int, default=[1, 2, 3, 4, 5], nargs='+',
                 help='PHOC levels used to encode the transcript')
    add_argument('--show_progress_bar', type=bool, default=True,
                 help='If true, show progress bar for each epoch')
    add_argument('syms')
    add_argument('tr_img_dir')
    add_argument('tr_txt_table')
    add_argument('va_txt_table')
    args = args()
>>>>>>> 81d0fcd2

    laia.manual_seed(args.seed)

    syms = laia.utils.SymbolsTable(args.syms)

    phoc_size = sum(args.phoc_levels) * len(syms)
    model = Model(phoc_size)
    if args.gpu > 0:
        model = model.cuda(args.gpu - 1)
    else:
        model = model.cpu()

    logging.info('Model has {} parameters'.format(
        sum(param.data.numel() for param in model.parameters())))
    optimizer = torch.optim.SGD(params=model.parameters(),
                                lr=args.learning_rate,
                                momentum=args.momentum,
                                weight_decay=args.weight_decay)

    tr_ds = laia.data.TextImageFromTextTableDataset(
        args.tr_txt_table, args.tr_img_dir,
        img_transform=laia.utils.ImageToTensor())
    if args.num_samples_per_epoch is None:
        tr_ds_loader = torch.utils.data.DataLoader(
            tr_ds, batch_size=args.batch_size, num_workers=8, shuffle=True,
            collate_fn=laia.data.PaddingCollater({
                'img': [1, None, None],
            }, sort_key=lambda x: -x['img'].size(2)))
    else:
        tr_ds_loader = torch.utils.data.DataLoader(
            tr_ds, batch_size=args.batch_size, num_workers=8,
            sampler=FixedSizeSampler(tr_ds, args.num_samples_per_epoch),
            collate_fn=laia.data.PaddingCollater({
                'img': [1, None, None],
            }, sort_key=lambda x: -x['img'].size(2)))

    va_ds = laia.data.TextImageFromTextTableDataset(
        args.va_txt_table, args.tr_img_dir,
        img_transform=laia.utils.ImageToTensor())
    va_ds_loader = torch.utils.data.DataLoader(
        va_ds, args.batch_size, num_workers=8,
        collate_fn=laia.data.PaddingCollater({
            'img': [1, None, None],
        }, sort_key=lambda x: -x['img'].size(2)))

    # List of early stop triggers.
    # If any of these returns True, training will stop.
    early_stop_triggers = []

    # Configure MaxEpochs trigger
    if args.max_epochs and args.max_epochs > 0:
        early_stop_triggers.append(
            MaxEpochs(trainer=trainer, max_epochs=args.max_epochs))

    batch_input_fn = ImageFeeder(device=args.gpu,
                                 keep_padded_tensors=False,
                                 requires_grad=True,
                                 parent_feeder=ItemFeeder('img'))
    batch_target_fn = VariableFeeder(device=args.gpu,
                                     parent_feeder=PHOCFeeder(
                                         syms=syms,
                                         levels=args.phoc_levels,
                                         parent_feeder=ItemFeeder('txt')))

    trainer = laia.engine.Trainer(
        model=model,
        criterion=MyBCELoss(),
        optimizer=optimizer,
        data_loader=tr_ds_loader,
        batch_input_fn=batch_input_fn,
        batch_target_fn=batch_target_fn,
        progress_bar='Train' if args.show_progress_bar else False,
        num_iterations_to_update=args.num_iterations_to_update)

    evaluator = laia.engine.Evaluator(
        model=model,
        data_loader=va_ds_loader,
        batch_input_fn=batch_input_fn,
        batch_target_fn=batch_target_fn,
        progress_bar='Valid' if args.show_progress_bar else False)

    trainer.set_early_stop_trigger(Any(*early_stop_triggers)).add_evaluator(evaluator)

<<<<<<< HEAD

=======
>>>>>>> 81d0fcd2
    train_timer = TimeMeter()
    train_loss_meter = RunningAverageMeter()
    valid_timer = TimeMeter()
    valid_loss_meter = RunningAverageMeter()
    ap_meter = AllPairsMetricAveragePrecisionMeter(
        metric='braycurtis',
        ignore_singleton=True)
    ap_meter.logger.setLevel(logging.DEBUG)


    def train_reset_meters(**kwargs):
        train_timer.reset()
        train_loss_meter.reset()


    def valid_reset_meters(**kwargs):
        valid_timer.reset()
        valid_loss_meter.reset()
        ap_meter.reset()


    def train_accumulate_loss(batch_loss, **kwargs):
        train_loss_meter.add(batch_loss)
        train_timer.stop()


    def valid_accumulate_loss(batch, batch_output, batch_target, **kwargs):
        batch_loss = trainer.criterion(batch_output, batch_target)
        valid_loss_meter.add(batch_loss)
        valid_timer.stop()
        ap_meter.add(batch_output.data.cpu().numpy(),
                     [''.join(w) for w in batch['txt']])


    def valid_report_epoch(epoch, **kwargs):
        # Average loss in the last EPOCH
        tr_loss, _ = train_loss_meter.value
        va_loss, _ = valid_loss_meter.value
        # Timers
        tr_time = train_timer.value
        va_time = valid_timer.value
        # Global and Mean AP for validation
        g_ap, m_ap = ap_meter.value
<<<<<<< HEAD
        logging.info('Epoch {:4d}, '
                     'TR Loss = {:.3e}, '
                     'VA Loss = {:.3e}, '
                     'VA gAP  = {:.2%}, '
                     'VA mAP  = {:.2%}, '
                     'TR Time = {:.2f}s, '
                     'VA Time = {:.2f}s'.format(
                         epoch,
                         tr_loss,
                         va_loss,
                         g_ap,
                         m_ap,
                         tr_time,
                         va_time))

    def valid_report_epoch2(epoch, **kwargs):
        g_ap, m_ap = ap_meter.value
        print('gAP = {:5.1f}%, mAP = {:5.1f}%'.format(g_ap, m_ap))
=======
        print('Epoch {:4d}, '
              'TR Loss = {:.3e}, '
              'VA Loss = {:.3e}, '
              'VA gAP  = {:.3e}, '
              'VA mAP  = {:.3e}, '
              'TR Time = {:.2f}s, '
              'VA Time = {:.2f}s'.format(
            epoch,
            tr_loss,
            va_loss,
            g_ap,
            m_ap,
            tr_time,
            va_time))

>>>>>>> 81d0fcd2

    trainer.add_hook(trainer.ON_EPOCH_START, train_reset_meters)
    evaluator.add_hook(evaluator.ON_EPOCH_START, valid_reset_meters)
    trainer.add_hook(trainer.ON_BATCH_END, train_accumulate_loss)
    evaluator.add_hook(evaluator.ON_BATCH_END, valid_accumulate_loss)
    evaluator.add_hook(evaluator.ON_EPOCH_END, valid_report_epoch)

<<<<<<< HEAD

    #evaluator.run()
    #exit(0)

=======
>>>>>>> 81d0fcd2
    """
    class LastParametersSaver(object):
        def __init__(self, base_path, keep_checkpoints=5):
            self._base_path = base_path
            self._last_checkpoints = []
            self._keep_checkpoints = keep_checkpoints
            self._nckpt = 0

        def __call__(self, trainer):
            path = '{}-{}'.format(self._base_path, trainer.epochs)
            print('Saving model parameters to {!r}'.format(path))
            try:
                torch.save(trainer.model.state_dict(), path)
            except:
                # TODO(jpuigcerver): Log error saving new checkpoint
                return False

            if len(self._last_checkpoints) < self._keep_checkpoints:
                self._last_checkpoints.append(path)
            else:
                print('Removing old parameters remove: {!r}'.format(
                    self._last_checkpoints[self._nckpt]))
                try:
                    os.remove(self._last_checkpoints[self._nckpt])
                except:
                    # TODO(jpuigcerver): Log error deleting old checkpoint
                    pass
                self._last_checkpoints[self._nckpt] = path
                self._nckpt = (self._nckpt + 1) % self._keep_checkpoints

            return True

    class ParametersSaver(object):
        def __init__(self, path):
            self._path = path

        def __call__(self, trainer):
            print('Saving model parameters to {!r}'.format(self._path))
            try:
                torch.save(trainer.model.state_dict(), self._path)
                return True
            except:
                # TODO(jpuigcerver): Log error saving checkpoint
                return False


    trainer.set_epoch_saver_trigger(
        SaverTriggerCollection(
            SaverTrigger(EveryEpoch(trainer, 10),
                         LastParametersSaver('./checkpoint')),
            SaverTrigger(MeterDecrease(engine_wrapper.valid_cer),
                         ParametersSaver('./checkpoint-best-valid-cer')),
            SaverTrigger(MeterDecrease(engine_wrapper.train_cer),
                         ParametersSaver('./checkpoint-best-train-cer'))))

    # Start training
    engine_wrapper.run()
    """
    trainer.run()<|MERGE_RESOLUTION|>--- conflicted
+++ resolved
@@ -3,29 +3,18 @@
 from __future__ import absolute_import
 from __future__ import division
 
+import logging
 import torch
 
 import laia.data
 import laia.engine
 import laia.nn
 import laia.utils
-<<<<<<< HEAD
-import logging
-import numpy as np
-import os
-import subprocess
-import torch
-from torch.autograd import Variable
-from torch.nn.utils.rnn import pack_padded_sequence, PackedSequence
-from laia.data import FixedSizeSampler, PaddedTensor
-from collections import OrderedDict
-from laia.engine.triggers import Any, EveryEpoch, MaxEpochs, MeterStandardDeviation, MeterDecrease
-=======
->>>>>>> 81d0fcd2
 from laia.engine.feeders import ImageFeeder, ItemFeeder, PHOCFeeder, VariableFeeder
 from laia.engine.triggers import Any, MaxEpochs
 from laia.meters import TimeMeter, RunningAverageMeter, AllPairsMetricAveragePrecisionMeter
 from laia.utils.arguments import add_argument, add_defaults, args
+from laia.savers import SaverTrigger, SaverTriggerCollection
 
 
 import torch.nn.functional as F
@@ -51,7 +40,6 @@
         for k, x in enumerate(line[(d+2):]):
             w[k] = float(x)
         w = w.reshape(shape)
-        print l, i, w.shape
         if l != player:
             weights.append(('%s.weight' % l, torch.from_numpy(w)))
             player = l
@@ -110,7 +98,6 @@
         # SPP layer
         ('tpp5', laia.nn.PyramidMaxPool2d(levels=levels)),
         # Linear layers
-<<<<<<< HEAD
         ('fc6', torch.nn.Linear(512 * sum(range(1, levels + 1)), 4096)),
         ('relu6', torch.nn.ReLU(inplace=True)),
         ('drop6', torch.nn.Dropout()),
@@ -118,67 +105,30 @@
         ('relu7', torch.nn.ReLU(inplace=True)),
         ('drop7', torch.nn.Dropout()),
         ('fc8', torch.nn.Linear(4096, phoc_size)),
-=======
-        torch.nn.Linear(512 * (3 + 2 + 1), 4096),
-        torch.nn.ReLU(inplace=True),
-        torch.nn.Dropout(),
-        torch.nn.Linear(4096, 4096),
-        torch.nn.ReLU(inplace=True),
-        torch.nn.Dropout(),
-        torch.nn.Linear(4096, phoc_size),
->>>>>>> 81d0fcd2
         # Predicted PHOC
         ('sigmoid', torch.nn.Sigmoid())
     ]))
 
 
 if __name__ == '__main__':
-<<<<<<< HEAD
     logging.basicConfig()
     logging.getLogger().setLevel(logging.INFO)
-    parser = argparse.ArgumentParser(
-        formatter_class=argparse.ArgumentDefaultsHelpFormatter)
-    parser.add_argument('--num_samples_per_epoch', type=int, default=None,
-                        help='Use this number of samples randomly sampled '
-                        'from the dataset in each epoch')
-    parser.add_argument('--num_iterations_to_update', type=int, default=10,
-                        help='Update parameters every n iterations')
-    parser.add_argument('--batch_size', type=int, default=1,
-                        help='Batch size')
-    parser.add_argument('--learning_rate', type=float, default=0.0001,
-                        help='Learning rate')
-    parser.add_argument('--momentum', type=float, default=0.9,
-                        help='Momentum')
-    parser.add_argument('--weight_decay', type=float, default=0.00005,
-                        help='L2 weight decay')
-    parser.add_argument('--gpu', type=int, default=1,
-                        help='Use this GPU (starting from 1)')
-    parser.add_argument('--seed', type=int, default=0x12345,
-                        help='Seed for random number generators')
-    parser.add_argument('--max_epochs', type=int, default=None,
-                        help='Maximum number of training epochs')
-    parser.add_argument('--phoc_levels', type=int, default=[1,2,3,4,5],
-                        nargs='+',
-                        help='PHOC levels used to encode the transcript')
-    parser.add_argument('--show_progress_bar', type=bool, default=True,
-                        help='If true, show progress bar for each epoch')
-    parser.add_argument('syms')
-    parser.add_argument('tr_img_dir')
-    parser.add_argument('tr_txt_table')
-    parser.add_argument('va_txt_table')
-    args = parser.parse_args()
-=======
+
     add_defaults('batch_size', 'learning_rate', 'momentum', 'gpu', 'seed', 'max_epochs')
     add_argument('--phoc_levels', type=int, default=[1, 2, 3, 4, 5], nargs='+',
                  help='PHOC levels used to encode the transcript')
     add_argument('--show_progress_bar', type=bool, default=True,
                  help='If true, show progress bar for each epoch')
+    add_argument('--num_samples_per_epoch', type=int, default=None,
+                 help='Use this number of samples randomly sampled '
+                 'from the dataset in each epoch')
+    add_argument('--num_iterations_to_update', type=int, default=10,
+                 help='Update parameters every n iterations')
     add_argument('syms')
     add_argument('tr_img_dir')
     add_argument('tr_txt_table')
     add_argument('va_txt_table')
     args = args()
->>>>>>> 81d0fcd2
 
     laia.manual_seed(args.seed)
 
@@ -250,8 +200,7 @@
         data_loader=tr_ds_loader,
         batch_input_fn=batch_input_fn,
         batch_target_fn=batch_target_fn,
-        progress_bar='Train' if args.show_progress_bar else False,
-        num_iterations_to_update=args.num_iterations_to_update)
+        progress_bar='Train' if args.show_progress_bar else False)
 
     evaluator = laia.engine.Evaluator(
         model=model,
@@ -262,10 +211,6 @@
 
     trainer.set_early_stop_trigger(Any(*early_stop_triggers)).add_evaluator(evaluator)
 
-<<<<<<< HEAD
-
-=======
->>>>>>> 81d0fcd2
     train_timer = TimeMeter()
     train_loss_meter = RunningAverageMeter()
     valid_timer = TimeMeter()
@@ -273,7 +218,6 @@
     ap_meter = AllPairsMetricAveragePrecisionMeter(
         metric='braycurtis',
         ignore_singleton=True)
-    ap_meter.logger.setLevel(logging.DEBUG)
 
 
     def train_reset_meters(**kwargs):
@@ -290,7 +234,6 @@
     def train_accumulate_loss(batch_loss, **kwargs):
         train_loss_meter.add(batch_loss)
         train_timer.stop()
-
 
     def valid_accumulate_loss(batch, batch_output, batch_target, **kwargs):
         batch_loss = trainer.criterion(batch_output, batch_target)
@@ -298,7 +241,6 @@
         valid_timer.stop()
         ap_meter.add(batch_output.data.cpu().numpy(),
                      [''.join(w) for w in batch['txt']])
-
 
     def valid_report_epoch(epoch, **kwargs):
         # Average loss in the last EPOCH
@@ -309,7 +251,6 @@
         va_time = valid_timer.value
         # Global and Mean AP for validation
         g_ap, m_ap = ap_meter.value
-<<<<<<< HEAD
         logging.info('Epoch {:4d}, '
                      'TR Loss = {:.3e}, '
                      'VA Loss = {:.3e}, '
@@ -325,26 +266,6 @@
                          tr_time,
                          va_time))
 
-    def valid_report_epoch2(epoch, **kwargs):
-        g_ap, m_ap = ap_meter.value
-        print('gAP = {:5.1f}%, mAP = {:5.1f}%'.format(g_ap, m_ap))
-=======
-        print('Epoch {:4d}, '
-              'TR Loss = {:.3e}, '
-              'VA Loss = {:.3e}, '
-              'VA gAP  = {:.3e}, '
-              'VA mAP  = {:.3e}, '
-              'TR Time = {:.2f}s, '
-              'VA Time = {:.2f}s'.format(
-            epoch,
-            tr_loss,
-            va_loss,
-            g_ap,
-            m_ap,
-            tr_time,
-            va_time))
-
->>>>>>> 81d0fcd2
 
     trainer.add_hook(trainer.ON_EPOCH_START, train_reset_meters)
     evaluator.add_hook(evaluator.ON_EPOCH_START, valid_reset_meters)
@@ -352,13 +273,6 @@
     evaluator.add_hook(evaluator.ON_BATCH_END, valid_accumulate_loss)
     evaluator.add_hook(evaluator.ON_EPOCH_END, valid_report_epoch)
 
-<<<<<<< HEAD
-
-    #evaluator.run()
-    #exit(0)
-
-=======
->>>>>>> 81d0fcd2
     """
     class LastParametersSaver(object):
         def __init__(self, base_path, keep_checkpoints=5):
