#!/usr/bin/env python
from __future__ import absolute_import

import argparse
import os
import sys
from tqdm import tqdm
from typing import Any

import torch
import torch.nn.functional as functional

import laia.common.logging as log
from laia.common.arguments import add_argument, args, add_defaults
from laia.common.loader import ModelLoader, CheckpointLoader
from laia.data import ImageDataLoader, ImageFromListDataset
from laia.engine.feeders import ImageFeeder, ItemFeeder
from laia.experiments import Experiment
from laia.losses.ctc_loss import transform_output
from laia.utils import ImageToTensor
<<<<<<< HEAD
from tqdm import tqdm


def output_matrix(
    img_id,  # type: str
    output,  # type: torch.Tensor
    output_size,  # type: int
    add_boundary_ctc_blank=False,  # type: bool
    digits=10,  # type: int
):
    # type: (...) -> str
    output = output.cpu()
    matrix = "{} [\n".format(img_id)

    def boundary_blank(cols):
        # type: (int) -> str
        matrix = "0 "
        matrix += " ".join(["-1e+30"] * (cols - 1))
        return matrix + "\n"

    boundary = boundary_blank(output.size(1)) if add_boundary_ctc_blank else ""
    matrix += boundary
    matrix += (
        "\n".join(
            " ".join(
                "{:.{digits}}".format(float(output[row, col]), digits=digits)
                for col in range(output.size(1))
            )
            for row in range(output_size)
        )
        + "\n"
    )
    matrix += boundary
    matrix += "]\n"
    return matrix


def output_lattice(
    img_id,  # type: str
    output,  # type: torch.Tensor
    output_size,  # type: int
    digits=10,  # type: int
    **_  # type: **Any
):
    # type: (...) -> str
    output = output.cpu()
    matrix = "{}\n".format(img_id)
    matrix += (
        "\n".join(
            "{:d}\t{:d}\t{:d}\t0,{:.{digits}},{:d}".format(
                row, row + 1, col + 1, -float(output[row, col]), col + 1, digits=digits
            )
            for row in range(output_size)
            for col in range(output.size(1))
        )
        + "\n"
    )
    matrix += "{:d}\t0,0,\n".format(output_size)
    return matrix
=======
from laia.utils.kaldi import ArchiveLatticeWriter, ArchiveMatrixWriter
>>>>>>> fe996024


if __name__ == "__main__":
    add_defaults(
        "batch_size", "gpu", "train_path", "show_progress_bar", logging_level="WARNING"
    )
    add_argument(
        "img_dirs", type=str, nargs="+", help="Directory containing word images"
    )
    add_argument(
        "img_list",
        type=argparse.FileType("r"),
        help="File or list containing images to decode",
    )
    add_argument(
        "--model_filename", type=str, default="model", help="File name of the model"
    )
    add_argument(
        "--checkpoint",
        type=str,
        default="experiment.ckpt.lowest-valid-cer*",
        help="Name of the model checkpoint to use, can be a glob pattern",
    )
    add_argument(
        "--source",
        type=str,
        default="experiment",
        choices=["experiment", "model"],
        help="Type of class which generated the checkpoint",
    )
    add_argument(
        "--output_transform",
        type=str,
        default=None,
        choices=["softmax", "log_softmax"],
        help="Apply this transformation at the end of the model. "
        'For instance, use "softmax" to get posterior probabilities as the '
        "output of the model",
    )
    add_argument(
        "--output_matrix",
        type=argparse.FileType("wb"),
        default=None,
        help="Path of the Kaldi's archive containing the output matrices "
        "(one for each sample), where each row represents a timestep and "
        "each column represents a CTC label",
    )
    add_argument(
        "--output_lattice",
        type=argparse.FileType("w"),
        default=None,
        help="Path of the Kaldi's archive containing the output lattices"
        "(one for each sample), representing the CTC output",
    )
    add_argument(
        "--digits",
        type=int,
        default=10,
        help="Number of digits to be used for formatting",
    )
    args = args()

    device = torch.device("cuda:{}".format(args.gpu - 1) if args.gpu else "cpu")

    model = ModelLoader(
        args.train_path, filename=args.model_filename, device=device
    ).load()
    if model is None:
        log.error("Could not find the model")
        exit(1)

    state = CheckpointLoader(device=device).load_by(
        os.path.join(args.train_path, args.checkpoint)
    )
    model.load_state_dict(
        state if args.source == "model" else Experiment.get_model_state_dict(state)
    )
    model = model.to(device)
    model.eval()

    dataset = ImageFromListDataset(
        args.img_list, img_dirs=args.img_dirs, img_transform=ImageToTensor()
    )
    dataset_loader = ImageDataLoader(
        dataset=dataset, image_channels=1, batch_size=args.batch_size, num_workers=8
    )
    batch_input_fn = ImageFeeder(device=device, parent_feeder=ItemFeeder("img"))

    archive_writers = []
    if args.output_matrix is not None:
        archive_writers.append(ArchiveMatrixWriter(args.output_matrix))

    if args.output_lattice is not None:
        archive_writers.append(
            ArchiveLatticeWriter(args.output_lattice, digits=args.digits, negate=True)
        )

    if not archive_writers:
        log.error(
            "You did not specify any output file! "
            "Use --output_matrix and/or --output_lattice"
        )
        exit(1)

<<<<<<< HEAD
    if args.show_progress_bar:
        dataset_loader = tqdm(dataset_loader)

    for batch in dataset_loader:
=======
    for batch in tqdm(dataset_loader):
>>>>>>> fe996024
        batch_input = batch_input_fn(batch)
        batch_output = model(batch_input)
        batch_output, batch_sizes = transform_output(batch_output)
        batch_output = batch_output.permute(1, 0, 2)
        if args.output_transform:
            batch_output = getattr(functional, args.output_transform)(
                batch_output, dim=-1
            )

        batch_output = batch_output.detach().numpy()
        for key, out, out_size in zip(batch["id"], batch_output, batch_sizes):
            out = out[:out_size, :]
            for writer in archive_writers:
                writer.write(key, out)<|MERGE_RESOLUTION|>--- conflicted
+++ resolved
@@ -18,69 +18,7 @@
 from laia.experiments import Experiment
 from laia.losses.ctc_loss import transform_output
 from laia.utils import ImageToTensor
-<<<<<<< HEAD
-from tqdm import tqdm
-
-
-def output_matrix(
-    img_id,  # type: str
-    output,  # type: torch.Tensor
-    output_size,  # type: int
-    add_boundary_ctc_blank=False,  # type: bool
-    digits=10,  # type: int
-):
-    # type: (...) -> str
-    output = output.cpu()
-    matrix = "{} [\n".format(img_id)
-
-    def boundary_blank(cols):
-        # type: (int) -> str
-        matrix = "0 "
-        matrix += " ".join(["-1e+30"] * (cols - 1))
-        return matrix + "\n"
-
-    boundary = boundary_blank(output.size(1)) if add_boundary_ctc_blank else ""
-    matrix += boundary
-    matrix += (
-        "\n".join(
-            " ".join(
-                "{:.{digits}}".format(float(output[row, col]), digits=digits)
-                for col in range(output.size(1))
-            )
-            for row in range(output_size)
-        )
-        + "\n"
-    )
-    matrix += boundary
-    matrix += "]\n"
-    return matrix
-
-
-def output_lattice(
-    img_id,  # type: str
-    output,  # type: torch.Tensor
-    output_size,  # type: int
-    digits=10,  # type: int
-    **_  # type: **Any
-):
-    # type: (...) -> str
-    output = output.cpu()
-    matrix = "{}\n".format(img_id)
-    matrix += (
-        "\n".join(
-            "{:d}\t{:d}\t{:d}\t0,{:.{digits}},{:d}".format(
-                row, row + 1, col + 1, -float(output[row, col]), col + 1, digits=digits
-            )
-            for row in range(output_size)
-            for col in range(output.size(1))
-        )
-        + "\n"
-    )
-    matrix += "{:d}\t0,0,\n".format(output_size)
-    return matrix
-=======
 from laia.utils.kaldi import ArchiveLatticeWriter, ArchiveMatrixWriter
->>>>>>> fe996024
 
 
 if __name__ == "__main__":
@@ -185,14 +123,10 @@
         )
         exit(1)
 
-<<<<<<< HEAD
     if args.show_progress_bar:
         dataset_loader = tqdm(dataset_loader)
 
     for batch in dataset_loader:
-=======
-    for batch in tqdm(dataset_loader):
->>>>>>> fe996024
         batch_input = batch_input_fn(batch)
         batch_output = model(batch_input)
         batch_output, batch_sizes = transform_output(batch_output)
