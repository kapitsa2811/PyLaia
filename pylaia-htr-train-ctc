--- conflicted
+++ resolved
@@ -6,29 +6,12 @@
 
 from torch.optim import RMSprop
 
-<<<<<<< HEAD
-import laia.logging as log
-import laia.random
-
-from laia.data import ImageDataLoader, TextImageFromTextTableDataset, FixedSizeSampler
-from laia.engine import Trainer, Evaluator
-from laia.engine.engine import EPOCH_END, EPOCH_START
-from laia.engine.feeders import ImageFeeder, ItemFeeder
-from laia.experiments.htr_experiment import HtrExperiment
-from laia.hooks import Hook, HookCollection, action, Action
-from laia.hooks.conditions import Lowest, MultipleOf, GEqThan, ConsecutiveNonDecreasing
-from laia.plugins.arguments import add_argument, args, add_defaults
-from laia.plugins.arguments_types import NumberInOpenRange
-from laia.plugins.loader import ModelLoader, StateCheckpointLoader
-from laia.plugins.saver import (
-=======
 import laia.common.logging as log
 from laia.common.arguments import add_argument, args, add_defaults
 from laia.common.arguments_types import NumberInOpenRange
 from laia.common.loader import ModelLoader, StateCheckpointLoader
 from laia.common.random import manual_seed
 from laia.common.saver import (
->>>>>>> 9f3df9bb
     CheckpointSaver,
     RollingSaver,
     ModelCheckpointSaver,
@@ -130,11 +113,7 @@
     )
     trainer = Trainer(
         model=model,
-<<<<<<< HEAD
-        criterion=None,  # Set automatically by HtrExperiment
-=======
         criterion=None,  # Set automatically by HTRExperiment
->>>>>>> 9f3df9bb
         optimizer=RMSprop(
             model.parameters(), lr=args.learning_rate, momentum=args.momentum
         ),
@@ -170,11 +149,7 @@
         progress_bar="Valid" if args.show_progress_bar else None,
     )
 
-<<<<<<< HEAD
-    experiment = HtrExperiment(
-=======
     experiment = HTRExperiment(
->>>>>>> 9f3df9bb
         trainer, evaluator, word_delimiters=[syms[sym] for sym in args.delimiters]
     )
 
