--- conflicted
+++ resolved
@@ -13,11 +13,7 @@
 from laia.engine import Trainer, Evaluator
 from laia.engine.engine import EPOCH_END, EPOCH_START
 from laia.engine.feeders import ImageFeeder, ItemFeeder
-<<<<<<< HEAD
 from laia.experiments.htr_experiment import HTRExperiment
-=======
-from laia.experiments.htr_experiment import HtrExperiment
->>>>>>> 623e9bc5
 from laia.hooks import Hook, HookCollection, action, Action
 from laia.hooks.conditions import Lowest, MultipleOf, GEqThan, ConsecutiveNonDecreasing
 from laia.plugins.arguments import add_argument, args, add_defaults
@@ -118,11 +114,7 @@
     )
     trainer = Trainer(
         model=model,
-<<<<<<< HEAD
         criterion=None,  # Set automatically by HTRExperiment
-=======
-        criterion=None,  # Set automatically by HtrExperiment
->>>>>>> 623e9bc5
         optimizer=RMSprop(
             model.parameters(), lr=args.learning_rate, momentum=args.momentum
         ),
@@ -158,11 +150,7 @@
         progress_bar="Valid" if args.show_progress_bar else None,
     )
 
-<<<<<<< HEAD
     experiment = HTRExperiment(
-=======
-    experiment = HtrExperiment(
->>>>>>> 623e9bc5
         trainer, evaluator, word_delimiters=[syms[sym] for sym in args.delimiters]
     )
 
