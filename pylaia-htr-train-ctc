--- conflicted
+++ resolved
@@ -6,10 +6,7 @@
 import os
 import random
 
-<<<<<<< HEAD
 import numpy
-=======
->>>>>>> be2af881
 import torch
 from torch.optim import RMSprop
 
@@ -33,7 +30,6 @@
 from laia.experiments.htr_experiment import HTRExperiment
 from laia.hooks import Hook, HookList, action, Action
 from laia.utils import SymbolsTable
-<<<<<<< HEAD
 
 
 def worker_init_fn(_):
@@ -42,8 +38,6 @@
     random.seed(torch.initial_seed() % 2 ** 31)
     numpy.random.seed(torch.initial_seed() % 2 ** 31)
 
-=======
->>>>>>> be2af881
 
 if __name__ == "__main__":
     add_defaults(
@@ -136,26 +130,6 @@
         tr_img_transform = default_img_transform
     log.info("Training data transforms:\n{}", str(tr_img_transform))
 
-    default_img_transform = transforms.Compose(
-        [
-            transforms.vision.Convert("L"),
-            transforms.vision.Invert(),
-            transforms.vision.ToTensor(),
-        ]
-    )
-    if args.use_distortions:
-        tr_img_transform = transforms.Compose(
-            [
-                transforms.vision.Convert("L"),
-                transforms.vision.Invert(),
-                transforms.vision.RandomBetaAffine(),
-                transforms.vision.ToTensor(),
-            ]
-        )
-    else:
-        tr_img_transform = default_img_transform
-    log.info("Training data transforms:\n{}", str(tr_img_transform))
-
     tr_dataset = TextImageFromTextTableDataset(
         args.tr_txt_table,
         args.img_dirs,
