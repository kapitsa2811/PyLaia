--- conflicted
+++ resolved
@@ -24,12 +24,7 @@
 Create a model using:
 
 ```bash
-<<<<<<< HEAD
-$ pylaia-htr-create-model \
-    "$INPUT_HEIGHT" "$CHANNELS" "$SYM_TABLE"
-=======
 $ pylaia-htr-create-model "$INPUT_HEIGHT" "$CHANNELS" "$SYM_TABLE"
->>>>>>> 9f3df9bb
 ```
 
 Required arguments:
@@ -43,12 +38,7 @@
 Train the model using:
 
 ```bash
-<<<<<<< HEAD
-$ pylaia-htr-train-ctc \
-    "$SYM_TABLE" "$IMG_DIRS" "$TRAIN_GT" "$VALID_GT"
-=======
 $ pylaia-htr-train-ctc "$SYM_TABLE" "$IMG_DIRS" "$TRAIN_GT" "$VALID_GT"
->>>>>>> 9f3df9bb
 ```
 
 Required arguments:
@@ -63,12 +53,7 @@
 ### Transcribing
 
 ```bash
-<<<<<<< HEAD
-$ pylaia-htr-decode-ctc \
-    "$SYM_TABLE" "$IMG_DIRS" "$IMG_LIST"
-=======
 $ pylaia-htr-decode-ctc "$SYM_TABLE" "$IMG_DIRS" "$IMG_LIST"
->>>>>>> 9f3df9bb
 ```
 
 Required arguments:
