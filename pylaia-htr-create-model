#!/usr/bin/env python
from __future__ import absolute_import

import argparse

import torch.nn as nn

<<<<<<< HEAD
from laia.models.htr import LaiaCRNN
from laia.plugins import ModelSaver
from laia.plugins.arguments import add_argument, args, add_defaults
from laia.plugins.arguments_types import NumberInClosedRange, TupleList, str2bool
=======
import laia.common.logging as log
from laia.common import ModelSaver
from laia.common.arguments import add_argument, args, add_defaults
from laia.common.arguments_types import NumberInClosedRange, TupleList, str2bool
from laia.models.htr import LaiaCRNN
>>>>>>> 9f3df9bb
from laia.utils import SymbolsTable
import laia.logging as log

"""
Create a model for HTR composed of a set of convolutional
blocks, followed by a set of bidirectional LSTM or GRU layers, and a
final linear layer. Each convolution block is composed by a
2D convolution layer, an optional batch normalization layer,
a non-linear activation function and an optional 2D max-pooling layer.
Also, each block, rnn layer and the final linear layer may be preceded
by a dropout layer.
"""

if __name__ == "__main__":
    add_defaults("train_path")
    add_argument(
        "num_input_channels",
        type=NumberInClosedRange(int, vmin=1),
        help="Number of channels of the input images",
    )
    add_argument(
        "syms",
        type=argparse.FileType("r"),
        help="Symbols table mapping from strings to integers",
    )
    add_argument(
        "--fixed_input_height",
        type=NumberInClosedRange(int, vmin=0),
        help="Height of the input images. "
        "If 0, a variable height model will be used (see --adaptive_pooling)",
    )
    add_argument("--adaptive_pooling", type=str, default="avgpool-16", help="")
    add_argument(
        "--model_filename",
        type=str,
        default="model",
        help="Name of the saved model file",
    )
    add_argument(
        "--cnn_num_features",
        type=NumberInClosedRange(int, vmin=1),
        nargs="+",
        default=[16, 16, 32, 32],
        help="Number of features in each conv layer",
    )
    add_argument(
        "--cnn_kernel_size",
        type=TupleList(int, dimensions=2),
        nargs="+",
        default=[(3, 3), (3, 3), (3, 3), (3, 3)],
        help="Kernel size of each conv layer. "
        "It can be a list of numbers if all the "
        "dimensions are equal or a list of strings "
        "formatted as tuples "
        'e.g. "(h1, w1) (h2, w2)"',
    )
    add_argument(
        "--cnn_stride",
        type=TupleList(int, dimensions=2),
        nargs="+",
        default=[(1, 1), (1, 1), (1, 1), (1, 1)],
        help="Stride of each conv layer. "
        "It can be a list of numbers if all the "
        "dimensions are equal or a list of strings "
        "formatted as tuples "
        'e.g. "(h1, w1) (h2, w2)"',
    )
    add_argument(
        "--cnn_dilation",
        type=TupleList(int, dimensions=2),
        nargs="+",
        default=[(1, 1), (1, 1), (1, 1), (1, 1)],
        help="Spacing between each conv layer kernel elements. "
        "It can be a list of numbers if all the "
        "dimensions are equal or a list of strings "
        "formatted as tuples "
        'e.g. "(h1, w1) (h2, w2)"',
    )
    add_argument(
        "--cnn_activations",
        nargs="+",
        choices=["ReLU", "Tanh", "LeakyReLU"],
        default=["ReLU"] * 4,
        help="Type of the activation function in each conv layer",
    )
    add_argument(
        "--cnn_poolsize",
        type=TupleList(int, dimensions=2),
        nargs="+",
        default=[(2, 2), (2, 2), (2, 2), (0, 0)],
        help="MaxPooling size after each conv layer. "
        "It can be a list of numbers if all the "
        "dimensions are equal or a list of strings "
        "formatted as tuples "
        'e.g. "(h1, w1) (h2, w2)"',
    )
    add_argument(
        "--cnn_dropout",
        type=NumberInClosedRange(float, vmin=0, vmax=1),
        nargs="+",
        default=[0, 0, 0, 0],
        help="Dropout probability at the input of each conv layer",
    )
    add_argument(
        "--cnn_batchnorm",
        type=str2bool,
        nargs="+",
        default=[False] * 4,
        help="Batch normalization before the activation in each conv layer",
    )
    add_argument(
        "--rnn_units",
        type=NumberInClosedRange(int, vmin=1),
        default=256,
        help="Number of units the recurrent layers",
    )
    add_argument(
        "--rnn_layers",
        type=NumberInClosedRange(int, vmin=1),
        default=3,
        help="Number of recurrent layers",
    )
    add_argument(
        "--rnn_dropout",
        type=NumberInClosedRange(float, vmin=0, vmax=1),
        default=0.5,
        help="Dropout probability at the input of each recurrent layer",
    )
    add_argument(
        "--lin_dropout",
        type=NumberInClosedRange(float, vmin=0, vmax=1),
        default=0.5,
        help="Dropout probability at the input of the final linear layer",
    )
    add_argument(
        "--rnn_type",
        choices=["LSTM", "GRU"],
        default="LSTM",
        help="Type of the recurrent layers",
    )
    add_argument(
        "--vertical_text",
        type=str2bool,
        nargs="?",
        default=False,
        const=True,
        help="If true, assumes that the text is written horizontally.",
    )
    add_argument(
        "--use_masked_conv",
        type=str2bool,
        nargs="?",
        default=False,
        const=True,
        help="If true, apply a zero mask after each convolution and non-linear "
        "activation.",
    )
    args = args()

    dimensions = map(
        len,
        (
            args.cnn_num_features,
            args.cnn_kernel_size,
            args.cnn_stride,
            args.cnn_dilation,
            args.cnn_activations,
            args.cnn_poolsize,
            args.cnn_dropout,
            args.cnn_batchnorm,
        ),
    )
    assert len(set(dimensions)) == 1, "Wrong cnn layer dimensions"

    if args.fixed_input_height:
        fixed_size_after_conv = LaiaCRNN.get_conv_output_size(
            size=(args.fixed_input_height, args.fixed_input_height),
            cnn_kernel_size=args.cnn_kernel_size,
            cnn_stride=args.cnn_stride,
            cnn_dilation=args.cnn_dilation,
            cnn_poolsize=args.cnn_poolsize,
        )
        fixed_size_after_conv = fixed_size_after_conv[1 if args.vertical_text else 0]
        assert fixed_size_after_conv > 0, "The image size after the convolution is zero"
        image_sequencer = "none-{}".format(fixed_size_after_conv)
    else:
        image_sequencer = args.adaptive_pooling

    parameters = dict(
        num_input_channels=args.num_input_channels,
        num_output_labels=len(SymbolsTable(args.syms)),
        cnn_num_features=args.cnn_num_features,
        cnn_kernel_size=args.cnn_kernel_size,
        cnn_stride=args.cnn_stride,
        cnn_dilation=args.cnn_dilation,
        cnn_activation=[getattr(nn, act) for act in args.cnn_activations],
        cnn_poolsize=args.cnn_poolsize,
        cnn_dropout=args.cnn_dropout,
        cnn_batchnorm=args.cnn_batchnorm,
        image_sequencer=image_sequencer,
        rnn_units=args.rnn_units,
        rnn_layers=args.rnn_layers,
        rnn_dropout=args.rnn_dropout,
        lin_dropout=args.lin_dropout,
        rnn_type=getattr(nn, args.rnn_type),
        vertical_text=args.vertical_text,
        use_masks=args.use_masked_conv,
    )
    model = LaiaCRNN(**parameters)
    log.info(
        "Model has {} parameters",
        sum(param.data.numel() for param in model.parameters()),
    )

    ModelSaver(args.train_path, args.model_filename).save(LaiaCRNN, **parameters)<|MERGE_RESOLUTION|>--- conflicted
+++ resolved
@@ -5,20 +5,12 @@
 
 import torch.nn as nn
 
-<<<<<<< HEAD
-from laia.models.htr import LaiaCRNN
-from laia.plugins import ModelSaver
-from laia.plugins.arguments import add_argument, args, add_defaults
-from laia.plugins.arguments_types import NumberInClosedRange, TupleList, str2bool
-=======
 import laia.common.logging as log
 from laia.common import ModelSaver
 from laia.common.arguments import add_argument, args, add_defaults
 from laia.common.arguments_types import NumberInClosedRange, TupleList, str2bool
 from laia.models.htr import LaiaCRNN
->>>>>>> 9f3df9bb
 from laia.utils import SymbolsTable
-import laia.logging as log
 
 """
 Create a model for HTR composed of a set of convolutional
